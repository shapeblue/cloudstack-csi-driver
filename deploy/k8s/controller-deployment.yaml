# In this YAML file CloudStack CSI Controller contains the following sidecars:
# external-attacher, external-provisioner, external-resizer, liveness-probe
apiVersion: apps/v1
kind: Deployment
metadata:
  name: cloudstack-csi-controller
  namespace: kube-system
spec:
  replicas: 2
  strategy:
    type: RollingUpdate
    rollingUpdate:
      maxUnavailable: 1
      maxSurge: 0
  selector:
    matchLabels:
      app.kubernetes.io/name: cloudstack-csi-controller
  template:
    metadata:
      labels:
        app.kubernetes.io/name: cloudstack-csi-controller
        app.kubernetes.io/part-of: cloudstack-csi-driver
    spec:
      priorityClassName: system-cluster-critical
      serviceAccountName: cloudstack-csi-controller
      affinity:
        podAntiAffinity:
          preferredDuringSchedulingIgnoredDuringExecution:
          - weight: 100
            podAffinityTerm:
              labelSelector:
                matchExpressions:
                - key: "app.kubernetes.io/name"
                  operator: In
                  values:
                  - cloudstack-csi-controller
              topologyKey: "kubernetes.io/hostname"
        nodeAffinity:
          requiredDuringSchedulingIgnoredDuringExecution:
            nodeSelectorTerms:
            - matchExpressions:
              - key: node-role.kubernetes.io/control-plane
                operator: Exists
      nodeSelector:
        kubernetes.io/os: linux
      tolerations:
        - key: node-role.kubernetes.io/control-plane
          operator: Exists
          effect: NoSchedule
        - key: CriticalAddonsOnly
          operator: Exists
        - effect: NoExecute
          operator: Exists
          tolerationSeconds: 300
      securityContext:
        runAsNonRoot: true
        runAsUser: 65532
        runAsGroup: 65532
        fsGroup: 65532
        fsGroupChangePolicy: OnRootMismatch

      containers:
        - name: cloudstack-csi-controller
<<<<<<< HEAD
          image: ghcr.io/shapeblue/cloudstack-csi-driver:master
=======
          image: ghcr.io/shapeblue/cloudstack-csi-driver:main
>>>>>>> 5183b54a
          imagePullPolicy: Always
          args:
            - "controller"
            - "--endpoint=$(CSI_ENDPOINT)"
            - "--cloudstack-config=/etc/cloudstack-csi-driver/cloud-config"
            - "--logging-format=text"
            - "--v=4"
          env:
            - name: CSI_ENDPOINT
              value: unix:///var/lib/csi/sockets/pluginproxy/csi.sock
          volumeMounts:
            - name: socket-dir
              mountPath: /var/lib/csi/sockets/pluginproxy/
            - name: cloudstack-conf
              mountPath: /etc/cloudstack-csi-driver
          ports:
            - name: healthz
              containerPort: 9808
              protocol: TCP
          livenessProbe:
            httpGet:
              path: /healthz
              port: healthz
            initialDelaySeconds: 10
            timeoutSeconds: 3
            periodSeconds: 10
            failureThreshold: 5
          resources:
            requests:
              cpu: 10m
              memory: 40Mi
            limits:
              memory: 256Mi
          securityContext:
            seccompProfile:
              type: RuntimeDefault
            readOnlyRootFilesystem: true
            allowPrivilegeEscalation: false

        - name: external-provisioner
          image: registry.k8s.io/sig-storage/csi-provisioner:v5.0.1
          imagePullPolicy: IfNotPresent
          args:
            - "--v=4"
            - "--timeout=300s"
            - "--csi-address=$(ADDRESS)"
            - "--kube-api-qps=100"
            - "--kube-api-burst=100"
            - "--leader-election"
            - "--leader-election-lease-duration=120s"
            - "--leader-election-renew-deadline=60s"
            - "--leader-election-retry-period=30s"
            - "--default-fstype=ext4"
            - "--feature-gates=Topology=true"
            - "--strict-topology"
          env:
            - name: ADDRESS
              value: /var/lib/csi/sockets/pluginproxy/csi.sock
          volumeMounts:
            - name: socket-dir
              mountPath: /var/lib/csi/sockets/pluginproxy/
          securityContext:
            seccompProfile:
              type: RuntimeDefault
            readOnlyRootFilesystem: true
            allowPrivilegeEscalation: false

        - name: external-attacher
          image: registry.k8s.io/sig-storage/csi-attacher:v4.6.1
          imagePullPolicy: IfNotPresent
          args:
            - "--v=4"
            - "--timeout=300s"
            - "--csi-address=$(ADDRESS)"
            - "--leader-election"
            - "--leader-election-lease-duration=120s"
            - "--leader-election-renew-deadline=60s"
            - "--leader-election-retry-period=30s"
            - "--kube-api-qps=100"
            - "--kube-api-burst=100"
          env:
            - name: ADDRESS
              value: /var/lib/csi/sockets/pluginproxy/csi.sock
          volumeMounts:
            - name: socket-dir
              mountPath: /var/lib/csi/sockets/pluginproxy/
          securityContext:
            seccompProfile:
              type: RuntimeDefault
            readOnlyRootFilesystem: true
            allowPrivilegeEscalation: false

        - name: external-resizer
          image: registry.k8s.io/sig-storage/csi-resizer:v1.11.1
          args:
            - "--v=5"
            - "--csi-address=$(ADDRESS)"
            - --timeout=300s
            - --leader-election
            - --leader-election-lease-duration=120s
            - --leader-election-renew-deadline=60s
            - --leader-election-retry-period=30s
            - --kube-api-qps=100
            - --kube-api-burst=100
          env:
            - name: ADDRESS
              value: /var/lib/csi/sockets/pluginproxy/csi.sock
          imagePullPolicy: "IfNotPresent"
          volumeMounts:
            - name: socket-dir
              mountPath: /var/lib/csi/sockets/pluginproxy/
          securityContext:
            seccompProfile:
              type: RuntimeDefault
            readOnlyRootFilesystem: true
            allowPrivilegeEscalation: false
        - name: csi-snapshotter
          image: registry.k8s.io/sig-storage/csi-snapshotter:v6.3.0
          args:
            - "--v=5"
            - "--csi-address=$(CSI_ADDRESS)"
            - "--leader-election"
            - "--leader-election-lease-duration=30s"
            - "--leader-election-renew-deadline=20s"
            - "--leader-election-retry-period=10s"
          env:
            - name: CSI_ADDRESS
              value: /var/lib/csi/sockets/pluginproxy/csi.sock
          volumeMounts:
            - name: socket-dir
              mountPath: /var/lib/csi/sockets/pluginproxy/
          resources:
            limits:
              cpu: 400m
              memory: 200Mi
            requests:
              cpu: 10m
              memory: 20Mi
        - name: snapshot-controller
          image: registry.k8s.io/sig-storage/snapshot-controller:v6.3.0
          args:
            - "--v=5"
            - "--leader-election"
            - "--leader-election-lease-duration=30s"
            - "--leader-election-renew-deadline=20s"
            - "--leader-election-retry-period=10s"
          resources:
            limits:
              cpu: 400m
              memory: 200Mi
            requests:
              cpu: 10m
              memory: 20Mi
        - name: liveness-probe
          imagePullPolicy: IfNotPresent
          image: registry.k8s.io/sig-storage/livenessprobe:v2.12.0
          args:
            - "--v=4"
            - "--csi-address=$(ADDRESS)"
          env:
            - name: ADDRESS
              value: /var/lib/csi/sockets/pluginproxy/csi.sock
          volumeMounts:
            - name: socket-dir
              mountPath: /var/lib/csi/sockets/pluginproxy/
          securityContext:
            readOnlyRootFilesystem: true
            allowPrivilegeEscalation: false

      volumes:
        - name: socket-dir
          emptyDir: {}
        - name: cloudstack-conf
          secret:
            secretName: cloudstack-secret<|MERGE_RESOLUTION|>--- conflicted
+++ resolved
@@ -61,11 +61,7 @@
 
       containers:
         - name: cloudstack-csi-controller
-<<<<<<< HEAD
-          image: ghcr.io/shapeblue/cloudstack-csi-driver:master
-=======
           image: ghcr.io/shapeblue/cloudstack-csi-driver:main
->>>>>>> 5183b54a
           imagePullPolicy: Always
           args:
             - "controller"
